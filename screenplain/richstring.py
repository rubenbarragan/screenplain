# Copyright (c) 2011 Martin Vilcans
# Licensed under the MIT license:
# http://www.opensource.org/licenses/mit-license.php

import re
import cgi
import six

_magic_re = re.compile(u'[\ue700-\ue705]')


def _escape(s):
    """Replaces special HTML characters like <
    and non-ascii characters with ampersand escapes.

    """
    encoded = cgi.escape(s).encode('ascii', 'xmlcharrefreplace')
    # In Py3, encoded is bytes type, so convert it to a string
    return encoded.decode('ascii')


class RichString(object):
    """A sequence of segments where each segment can have its own style."""

    def __init__(self, *segments):
        self.segments = segments

    def __repr__(self):
        if not self.segments:
            return "empty_string"
        return ' + '.join(repr(s) for s in self.segments)

    def __unicode__(self):
        return ''.join(six.text_type(s) for s in self.segments)

    def __str__(self):
        return self.__unicode__()

    def startswith(self, string):
        """Checks if the first segment in this string starts with a
        specific string.

        """
        if '' == string:
            return True
        if not self.segments:
            return False
        return self.segments[0].text.startswith(string)

    def endswith(self, string):
        """Checks if the last segment in this string ends with a
        specific string.

        """
        if '' == string:
            return True
        if not self.segments:
            return False
        return self.segments[-1].text.endswith(string)

    def to_html(self):
        html = ''.join(seg.to_html() for seg in self.segments)
        if html.startswith(' '):
            return '&nbsp;' + html[1:]
        else:
            return html

    def __eq__(self, other):
        return (
            type(self) == type(other) and
            self.segments == other.segments
        )

    def __ne__(self, other):
        return (
            type(self) != type(other) or
            self.segments != other.segments
        )

    def __add__(self, other):
        if hasattr(other, 'segments'):
            return RichString(*(self.segments + other.segments))
        else:
            raise ValueError('Concatenating requires RichString')


class Segment(object):
    """A piece of a rich string. Has a set of styles."""

    def __init__(self, text, styles):
        """
        Creates a segment with a set of styles.
        text is the raw text string, and
        styles is a set of Style subclasses.
        """
        self.styles = set(styles)
        self.text = text

    def __repr__(self):
        return '(%s)(%r)' % (
            '+'.join(
                style.name() for style in self.get_ordered_styles()
            ) or 'plain',
            self.text
        )

    def __unicode__(self):
        return self.text

    def __str__(self):
        return self.text

    def __eq__(self, other):
        return (
            isinstance(other, Segment) and
            self.text == other.text and self.styles == other.styles
        )

    def __ne__(self, other):
        return (
            not isinstance(other, Segment) or
            self.text != other.text or self.styles != other.styles
        )

    def get_ordered_styles(self):
        """Get the styles in this segment in a deterministic order."""
        return [style for style in all_styles if style in self.styles]

    def to_html(self):
        ordered_styles = self.get_ordered_styles()
        return (
            ''.join(style.start_html for style in ordered_styles) +
<<<<<<< HEAD
            _escape(self.text) +
=======
            re.sub(
                '  +',  # at least two spaces
                lambda m: '&nbsp;' * (len(m.group(0)) - 1) + ' ',
                cgi.escape(self.text).encode('ascii', 'xmlcharrefreplace'),
            ) +
>>>>>>> d9eb1a98
            ''.join(style.end_html for style in reversed(ordered_styles))
        )


class Style(object):
    """Abstract base class for styles"""

    start_magic = ''
    end_magic = ''
    start_html = ''
    end_html = ''

    @classmethod
    def name(cls):
        return cls.__name__.lower()


class Italic(Style):

    parse_re = re.compile(
        # one star
        r'\*'
        # anything but a space, then text
        r'([^\s].*?)'
        # finishing with one star
        r'\*'
        # must not be followed by star
        r'(?!\*)'
    )

    start_magic = u'\ue700'
    end_magic = u'\ue701'

    start_html = '<em>'
    end_html = '</em>'


class Bold(Style):

    parse_re = re.compile(
        # two stars
        r'\*\*'
        # must not be followed by space
        r'(?=\S)'
        # inside text
        r'(.+?[*_]*)'
        # finishing with two stars
        r'(?<=\S)\*\*'
    )

    start_magic = u'\ue702'
    end_magic = u'\ue703'

    start_html = '<strong>'
    end_html = '</strong>'


class Underline(Style):

    parse_re = re.compile(
        # underline
        r'_'
        # must not be followed by space
        r'(?=\S)'
        # inside text
        r'([^_]+)'
        # finishing with underline
        r'(?<=\S)_'
    )

    start_magic = u'\ue704'
    end_magic = u'\ue705'

    start_html = '<u>'  # TODO: use an actual html5 tag
    end_html = '</u>'


class _CreateStyledString(object):
    """Function object that creates a RichString object
    with a single segment with a specified style.
    """
    def __init__(self, styles):
        self.styles = set(styles)

    def __call__(self, text):
        return RichString(Segment(text, self.styles))

    def __add__(self, other):
        return _CreateStyledString(self.styles.union(other.styles))

plain = _CreateStyledString(())
bold = _CreateStyledString((Bold,))
italic = _CreateStyledString((Italic,))
underline = _CreateStyledString((Underline,))

empty_string = RichString()

# A special unicode character to use for a literal '*'
literal_star = u'\ue706'

# All styles. Note: order matters! This is the order they are parsed.
all_styles = (Bold, Italic, Underline)


def _unescape(source):
    r"""Converts backslash-escaped stars in a string to the magic
    "literal star" character.

    >>> _unescape(r'\*hello\*')
    u'\ue706hello\ue706'

    """
    return source.replace('\\*', literal_star)


def _demagic_literals(text):
    r"""Converts "literal star" characters to actual stars: "*"

    >>> _demagic_literals(u'\ue706hello\ue706')
    u'*hello*'
    """
    return text.replace(literal_star, '*')


def parse_emphasis(source):
    """Parses emphasis markers like * and ** in a string
    and returns a RichString object.

    >>> parse_emphasis(u'**hello**')
    (bold)(u'hello')
    >>> parse_emphasis(u'plain')
    (plain)(u'plain')
    >>> parse_emphasis(u'**hello** there')
    (bold)(u'hello') + (plain)(u' there')
    """

    # Convert escaped characters to magic characters so they aren't parsed
    # as emphasis.
    source = _unescape(source)

    for style in all_styles:
        source = style.parse_re.sub(
            style.start_magic + r'\1' + style.end_magic, source
        )

    # Convert magic characters back, so they are printable again.
    source = _demagic_literals(source)

    styles = set()
    segments = []
    pos = 0

    def append(pos, end):
        if(pos == end):
            return
        text = source[pos:end]
        segments.append(Segment(text, styles))

    for match in _magic_re.finditer(source):
        end = match.start()
        append(pos, end)
        pos = end + 1
        magic = match.group(0)
        for style in all_styles:
            if magic == style.start_magic:
                styles.add(style)
            elif magic == style.end_magic:
                styles.remove(style)
    append(pos, len(source))

    return RichString(*segments)<|MERGE_RESOLUTION|>--- conflicted
+++ resolved
@@ -130,15 +130,11 @@
         ordered_styles = self.get_ordered_styles()
         return (
             ''.join(style.start_html for style in ordered_styles) +
-<<<<<<< HEAD
-            _escape(self.text) +
-=======
             re.sub(
                 '  +',  # at least two spaces
                 lambda m: '&nbsp;' * (len(m.group(0)) - 1) + ' ',
-                cgi.escape(self.text).encode('ascii', 'xmlcharrefreplace'),
+                _escape(self.text),
             ) +
->>>>>>> d9eb1a98
             ''.join(style.end_html for style in reversed(ordered_styles))
         )
 

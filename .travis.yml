language: python
python:
<<<<<<< HEAD
  - "3.3"
install: pip install -r requirements-py3.txt
=======
  - "2.7"
install: pip install -r requirements.txt
>>>>>>> d9eb1a98
script: bin/test<|MERGE_RESOLUTION|>--- conflicted
+++ resolved
@@ -1,10 +1,6 @@
 language: python
 python:
-<<<<<<< HEAD
+  - "2.7"
   - "3.3"
-install: pip install -r requirements-py3.txt
-=======
-  - "2.7"
 install: pip install -r requirements.txt
->>>>>>> d9eb1a98
 script: bin/test